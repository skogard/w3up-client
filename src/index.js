import { Delegation, UCAN } from '@ucanto/core'
import * as API from '@ucanto/interface'
import { SigningPrincipal } from '@ucanto/principal'
import * as CAR from '@ucanto/transport/car'
// @ts-ignore
import fetch from 'cross-fetch'

import * as defaults from './defaults.js'
import {
  generateDelegation,
  importDelegation,
  writeDelegation,
} from './delegation.js'
import * as Settings from './settings.js'
import { Access, Store } from './store/index.js'
import { sleep } from './utils.js'

export * from './settings.js'

/** @typedef {API.Result<unknown, ({error:true}|API.HandlerExecutionError|API.Failure)>} Result */
/** @typedef {API.Result<string, ({error:true}|API.HandlerExecutionError|API.Failure)>} strResult */

/**
 * @typedef {object} ClientOptions
<<<<<<< HEAD
 * @property {API.DID} serviceDID - The DID of the service to talk to.
 * @property {string} serviceURL - The URL of the service to talk to.
 * @property {string} accessURL - The URL of the access service.
 * @property {API.DID} accessDID - The DID of the access service.
 * @property {Map<string, any>|string|Settings.SettingsObject} settings - A map/db of settings to use for the client.
=======
 * @property {API.DID} [ serviceDID ] - The DID of the service to talk to.
 * @property {string} [ serviceURL ] - The URL of the service to talk to.
 * @property {string} [ accessURL ] - The URL of the access service.
 * @property {API.DID} [ accessDID ] - The DID of the access service.
 * @property {Map<string, any>} settings - A map/db of settings to use for the client.
>>>>>>> 9defb825
 */

/**
 * @param {ClientOptions} options
 * @returns Client
 */
export function createClient(options) {
  return new Client(options)
}

const DefaultClientOptions = {
  /** @type {API.DID} */
  accessDID: defaults.ACCESS_DID,
  accessURL: defaults.ACCESS_URL,
  /** @type {API.DID} */
  serviceDID: defaults.W3_STORE_DID,
  serviceURL: defaults.SERVICE_URL,
  settings: new Map(),
}

class Client {
  /**
   * Create an instance of the w3 client.
   * @param {ClientOptions} options
   */
  constructor({
    serviceDID = defaults.W3_STORE_DID,
    serviceURL = defaults.SERVICE_URL,
    accessURL = defaults.ACCESS_URL,
    accessDID = defaults.ACCESS_DID,
    settings,
  } = DefaultClientOptions) {
    this.serviceURL = new URL(serviceURL)
    this.serviceDID = serviceDID

    this.accessURL = new URL(accessURL)
    this.accessDID = accessDID

    this.settings = Settings.importSettings(settings)

    this.storeClient = Store.createConnection({
      id: this.serviceDID,
      url: this.serviceURL,
      fetch,
    })

    this.accessClient = Access.createConnection({
      id: this.accessDID,
      url: this.accessURL,
      fetch,
    })
  }

  /**
   * Get the current "machine" DID
   * @async
   * @returns {Promise<API.SigningPrincipal>}
   */
  async agent() {
    let secret = this.settings.get('agent_secret') || null

    let id = Settings.toPrincipal(secret)
    if (!id) {
      id = await SigningPrincipal.generate()
    }

    if (!this.settings.has('agent_secret')) {
      this.settings.set('agent_secret', SigningPrincipal.format(id))
    }

    return id
  }

  /**
   * Get the current "account" DID
   * @async
   * @returns {Promise<API.SigningPrincipal>}
   */
  async account() {
    let secret = this.settings.get('account_secret') || null

    // For now, move old secret value to new account_secret.
    if (!secret && this.settings.has('secret')) {
      secret = this.settings.get('secret')
      //       this.settings.delete('secret')
    }
    let id = Settings.toPrincipal(secret)
    if (!id) {
      id = await SigningPrincipal.generate()
    }

    if (!this.settings.has('account_secret')) {
      this.settings.set('account_secret', SigningPrincipal.format(id))
    }

    return id
  }

  /**
   * @async
   * @returns {Promise<API.Delegation|null>}
   */
  async currentDelegation() {
    let did = this.settings.has('delegation')
      ? this.settings.get('delegation')
      : null

    let delegations = this.settings.has('delegations')
      ? this.settings.get('delegations')
      : {}

    //Generate first delegation from account to agent.
    if (!did) {
      const issuer = await this.account()
      const to = (await this.agent()).did()
      const del = await generateDelegation({ to, issuer }, true)

      did = (await this.account()).did()

      delegations[did] = { ucan: del, alias: 'self' }
      this.settings.set('delegations', delegations)
      this.settings.set('delegation', issuer.did())
    }

    delegations = this.settings.has('delegations')
      ? this.settings.get('delegations')
      : {}

    try {
      const ucan = delegations[did]?.ucan
      const del = Delegation.import([ucan?.root])
      return del
    } catch (err) {
      console.log('err', err)
      return null
    }
  }

  /** @typedef {object} IdentityInfo
   * @property {API.SigningPrincipal} agent - The local agent principal
   * @property {API.SigningPrincipal} account - The local account principal
   * @property {API.DID} with - The current acccount (delegated) DID
   * @property {Array<API.Delegation>} proofs - The current delegation as a proof set.
   */
  /**
   * @async
   * @returns {Promise<IdentityInfo>}
   */
  async identity() {
    const agent = await this.agent()
    const account = await this.account()
    const delegation = await this.currentDelegation()

    return {
      agent,
      account,
      //@ts-ignore
      with: delegation?.capabilities[0].with || account.did(),
      proofs: delegation ? [delegation] : [],
    }
  }

  /**
   * Register a user by email.
   * @param {string|undefined} email - The email address to register with.
   */
  async register(email) {
    const savedEmail = this.settings.get('email')
    if (!savedEmail) {
      this.settings.set('email', email)
    } else if (email !== savedEmail) {
      throw new Error(
        'Trying to register a second email, this is not supported yet.'
      )
    }
    if (!email) {
      throw new Error(`Invalid email provided for registration: ${email}`)
    }
    const identity = await this.identity()

    try {
      // @ts-ignore
      const result = await Access.validate
        .invoke({
          issuer: identity.account,
          with: identity.account.did(),
          audience: this.accessClient.id,
          caveats: {
            as: `mailto:${email}`,
          },
          proofs: identity.proofs,
        })
        .execute(this.accessClient)
      if (result?.error) {
        console.log('hi', result)
      }
    } catch (err) {
      if (err) {
        console.log('error', err)
      }
    }

    const proofString = await this.checkRegistration()
    const ucan = UCAN.parse(proofString)
    const root = await UCAN.write(ucan)
    const proof = Delegation.create({ root })

    // TODO: this should be better.
    // Use access API/client to do all of this.
    const first = proof.capabilities[0]
    try {
      // @ts-ignore
      const validate = await Access.register
        .invoke({
          issuer: identity.account,
          audience: this.accessClient.id,
          // @ts-ignore
          with: first.with,
          caveats: {
            // @ts-ignore
            as: first.as,
          },
          proofs: [proof],
        })
        .execute(this.accessClient)

      if (validate?.error) {
        // @ts-ignore
        throw new Error(validate?.cause?.message)
      }
    } catch (err) {
      console.log('error', err)
    }

    return `Email registered ${email}`
  }

  /**
   * @async
   * @throws {Error}
   * @returns {Promise<UCAN.JWT>}
   */
  async checkRegistration() {
    const { account } = await this.identity()
    let count = 0

    /**
     * @async
     * @throws {Error}
     * @returns {Promise<UCAN.JWT>}
     */
    const check = async () => {
      if (count > 100) {
        throw new Error('Could not validate.')
      } else {
        count++
        const result = await fetch(
          `${this.accessURL}validate?did=${account.did()}`,
          {
            mode: 'cors',
          }
        )

        if (!result.ok) {
          await sleep(1000)
          return await check()
        } else {
          // @ts-ignore
          return await result.text()
        }
      }
    }

    return await check()
  }

  /**
   * @async
   * @returns {Promise<Result>}
   */
  async whoami() {
    const identity = await this.identity()
    // @ts-ignore
    return await Access.identify
      .invoke({
        issuer: identity.agent,
        with: identity.with,
        proofs: identity.proofs,
        audience: this.accessClient.id,
      })
      .execute(this.accessClient)
  }

  /**
   * List all of the uploads connected to this user.
   * @async
   * @returns {Promise<Result>}
   */
  async list() {
    const identity = await this.identity()
    // @ts-ignore
    return Store.list
      .invoke({
        issuer: identity.agent,
        with: identity.with,
        proofs: identity.proofs,
        audience: this.storeClient.id,
      })
      .execute(this.storeClient)
  }

  /**
   * @typedef {object} DelegationOptions
   * @property {API.DID} to
   * @property {number} [expiration]
   */

  /**
   * @param {DelegationOptions} opts
   * @returns {Promise<Uint8Array>}
   */
  async makeDelegation(opts) {
    return writeDelegation({
      issuer: await this.account(),
      to: opts.to,
      expiration: opts.expiration,
    })
  }

  /**
   * @param {Uint8Array} bytes
   * @param {string} alias
   * @returns {Promise<API.Delegation>}
   */
  async importDelegation(bytes, alias = '') {
    const imported = await importDelegation(bytes)
    const did = imported.issuer.did()

    const audience = imported.audience.did()
    const id = (await this.agent()).did()
    if (id != audience) {
      throw new Error(
        `Cannot import delegation, it was issued to ${audience} and your did is ${id}`
      )
    }

    let delegations = this.settings.has('delegations')
      ? this.settings.get('delegations')
      : {}

    delegations[did] = { ucan: imported, alias }
    this.settings.set('delegations', delegations)

    return imported
  }

  /**
   * Upload a car via bytes.
   * @async
   * @param {Uint8Array} bytes - the url to upload
   * @param {string|undefined} [origin] - the CID of the previous car chunk.
   * @returns {Promise<strResult>}
   */
  async upload(bytes, origin) {
    try {
      const identity = await this.identity()
      const link = await CAR.codec.link(bytes)
      // @ts-ignore
      const result = await Store.add
        .invoke({
          issuer: identity.agent,
          with: identity.with,
          audience: this.storeClient.id,
          caveats: {
            link,
            origin,
          },
          proofs: identity.proofs,
        })
        .execute(this.storeClient)

      if (result?.error !== undefined) {
        throw new Error(JSON.stringify(result, null, 2))
      }

      const castResult =
        /** @type {{status:string, with:API.DID, url:String, headers:HeadersInit}} */
        (result)

      // Return early if it was already uploaded.
      if (castResult.status === 'done') {
        return `Car ${link} is added to ${castResult.with}`
      }

      // Get the returned signed URL, and upload to it.
      const response = await fetch(castResult.url, {
        method: 'PUT',
        mode: 'cors',
        body: bytes,
        headers: castResult.headers,
      })

      if (!response.ok) {
        throw new Error(
          `Failed uploading ${link} with ${response.status}: ${response.statusText}`
        )
      }
      return `Succeeded uploading ${link} with ${response.status}: ${response.statusText}`
    } catch (error) {
      console.log(error)
      throw error
    }
  }

  /**
   * Remove an uploaded file by CID
   * @param {API.Link} link - the CID to remove
   */
  async remove(link) {
    const identity = await this.identity()
    // @ts-ignore
    return await Store.remove
      .invoke({
        issuer: identity.agent,
        with: identity.with,
        audience: this.storeClient.id,
        proofs: identity.proofs,
        caveats: {
          link,
        },
      })
      .execute(this.storeClient)
  }

  /**
   * @async
   * @param {API.Link} link - the CID to get insights for
   * @returns {Promise<object>}
   */
  async insights(link) {
    await fetch(defaults.insightsAPI + '/insights', {
      method: 'POST',
      body: JSON.stringify({ cid: link }),
    }).then((res) => res.json())

    await sleep(1000)

    const insights = await fetch(defaults.insightsAPI + '/insights', {
      method: 'POST',
      body: JSON.stringify({ cid: link }),
    }).then((res) => res.json())

    return insights
  }
}

export default Client

/**
 * Remove an uploaded file by CID
 * @param {API.Link} root - the CID to link as root.
 * @param {Array<API.Link>} links - the CIDs to link as 'children'
 */
//   async linkroot(root, links) {
//     const id = await this.identity()
//     return await Store.LinkRoot.invoke({
//       issuer: id,
//       audience: this.storeClient.id,
//       with: id.did(),
//       caveats: {
//         rootLink: root,
//         links,
//       },
//     }).execute(this.storeClient)
//   }

/**
 * @async
 * @param {API.Link} link - the CID to get insights for
 * @returns {Promise<object>}
 */
//   async insightsWS(link) {
//     return new Promise((resolve, reject) => {
//       const ws = new WebSocket(wssInightsUrl, {});
//
//       ws.on('message', () => {
//         console.log('message');
//       });
//       ws.on('open', () => {
//         console.log('opened');
//         ws.send(
//           JSON.stringify({
//             action: 'cidsubscribe',
//             data: {
//               cids: 'abc,t',
//             },
//           })
//         );
//       });
//       ws.on('error', (err) => {
//         //         console.log('error', err.message)
//         reject(err);
//       });
//     });
//   }<|MERGE_RESOLUTION|>--- conflicted
+++ resolved
@@ -22,19 +22,11 @@
 
 /**
  * @typedef {object} ClientOptions
-<<<<<<< HEAD
- * @property {API.DID} serviceDID - The DID of the service to talk to.
- * @property {string} serviceURL - The URL of the service to talk to.
- * @property {string} accessURL - The URL of the access service.
- * @property {API.DID} accessDID - The DID of the access service.
- * @property {Map<string, any>|string|Settings.SettingsObject} settings - A map/db of settings to use for the client.
-=======
  * @property {API.DID} [ serviceDID ] - The DID of the service to talk to.
  * @property {string} [ serviceURL ] - The URL of the service to talk to.
  * @property {string} [ accessURL ] - The URL of the access service.
  * @property {API.DID} [ accessDID ] - The DID of the access service.
- * @property {Map<string, any>} settings - A map/db of settings to use for the client.
->>>>>>> 9defb825
+ * @property {Map<string, any>|string|Settings.SettingsObject} settings - A map/db of settings to use for the client.
  */
 
 /**
